use crate::builders::podman_builder::PodmanSyslinuxBuilder;
use crate::builders::{BuildOptions, ImageBuilder};
use crate::OutputFormat;
use clap::ValueHint;
use std::path::PathBuf;

/// Build command.
#[derive(Clone, Debug, clap::Parser)]
pub struct BuildArgs {
    /// Image to use as a source for VM filesystem.
    #[command(flatten)]
    pub image: Image,

    /// Size of the disk image (e.g., 10G, 1024M).
    ///
    /// This determines the total capacity of the VM's virtual disk.
    #[arg(long = "size", short = 's', value_name = "SIZE", default_value = "10G")]
    pub image_size: String,

    /// Linux kernel version to use (e.g., v6.10).
    ///
    /// Use 'latest' for the most recent version. This kernel will be compiled from source.
    #[arg(
        long = "kernel",
        short = 'k',
        value_name = "VERSION",
        default_value = "v6.12"
    )]
    pub kernel_version: String,

    /// URL of the Linux kernel repository to clone.
    ///
    /// Change this if you want to use a fork or mirror.
    #[arg(
        long,
        value_name = "URL",
        value_hint = ValueHint::Url,
        default_value = "https://github.com/torvalds/linux.git"
    )]
    pub kernel_url: String,

    /// Path to a precompiled kernel file.
    ///
    /// Use this if you have a custom kernel or want to skip kernel compilation.
    /// Example: /path/to/bzImage
    #[arg(long, value_name = "FILE", value_hint = ValueHint::FilePath)]
    pub kernel_file: Option<String>,

    /// Enables building NVIDIA drivers and including them in the VM image.
    #[arg(long)]
    pub nvidia_drivers: bool,

    /// [MIA] Load kernel module. Can be passed multiple times.
    ///
    /// MODULENAME will be passed to modprobe.
    /// This option can't be used together with --init or --init-args.
    #[arg(
        long = "kernel-module",
        value_name = "MODULENAME",
        conflicts_with_all = ["init", "init_args"],
    )]
    pub kernel_modules: Vec<String>,

    /// Mount directory on startup. Can be passed multiple times.
    ///
    /// Example: input:/mnt/input
    ///
    /// These options are passed to MIA to mount before running any commands. Arguments are
    /// corresponding to mount syscall. If no <fstype> is specified, MIA will use 9p by default.
    ///
    /// MIA will mount /proc by default. If you don't want this, use --no-default-mounts.
    ///
    /// This option can't be used together with --init or --init-args.
    #[arg(
        long = "mount",
        value_name = "source:target|source:target:fstype:options",
        conflicts_with_all = ["init", "init_args"]
    )]
    pub mounts: Vec<String>,

    /// [MIA] Install specified MIA version.
    ///
    /// Accepted format is from mia-installer.
    /// Examples:
    /// - latest
    /// - 0.1.0
    /// - file:/path/to/mia/binary
    ///
    /// This option can't be used together with --init or --init-args.
    #[arg(
        long,
        value_name = "STRING",
        default_value = "latest",
        conflicts_with_all = ["init", "init_args"],
        verbatim_doc_comment
    )]
    pub mia_version: String,

    /// [MIA] Don't install Gevulot runtime. Only for debug purposes.
    ///
    /// No following config will be provided to the VM. Only built-in one will be used.
    /// No input/output context directories will be mounted.
    ///
    /// *Note:* Gevulot worker will provide runtime config through gevulot-rt-config.
    /// This means that images with this flag enabled cannot be executed on the network.
    ///
    /// This option can't be used together with --init or --init-args.
    #[arg(hide = true, long, conflicts_with_all = ["init", "init_args"])]
    pub no_gevulot_runtime: bool,

    /// [MIA] Don't mount /proc.
    ///
    /// This option can't be used together with --init or --init-args.
    #[arg(long, conflicts_with_all = ["init", "init_args"])]
    pub no_default_mounts: bool,

    /// Init process to use (e.g., /sbin/init, /lib/systemd/systemd).
    ///
    /// This is the first process started by the kernel.
    #[arg(long, short = 'i', value_name = "INIT", value_hint = ValueHint::FilePath)]
    pub init: Option<String>,

    /// Arguments to pass to the init program.
    ///
    /// Example: '--debug --option=value'
    #[arg(long, value_name = "ARGS", allow_hyphen_values = true)]
    pub init_args: Option<String>,

    /// Mount root filesystem as read-write. Only for debug purposes.
    ///
    /// Root filesystem will be mounted as read-only by default.
    ///
    /// *Note:* Gevulot worker node will execute your disk image in read-only mode.
    /// This means that images with this flag enabled cannot be executed on the network.
    #[arg(hide = true, long)]
    pub rw_root: bool,

    /// Path to MBR file.
    ///
    /// If none provided, following paths will be tried:
    /// - /usr/share/syslinux/mbr.bin
    /// - /usr/lib/syslinux/mbr/mbr.bin
    /// - /usr/lib/syslinux/bios/mbr.bin
    #[arg(long, value_name = "FILE", value_hint = ValueHint::FilePath, verbatim_doc_comment)]
    pub mbr_file: Option<PathBuf>,

    /// Name of the output disk image file.
    ///
    /// This will be a bootable disk image you can use with QEMU or other VM software.
    #[arg(
        long = "output",
        short,
        value_name = "FILE",
        value_hint = ValueHint::FilePath,
        default_value = "disk.img"
    )]
    pub output_file: PathBuf,

    /// Force the build and try to fix known problems along the way.
    ///
    /// This will overwrite existing files and attempt to clean up previous build artifacts.
    #[arg(long)]
    pub force: bool,

    /// Do not print any messages.
    #[arg(long, short)]
    pub quiet: bool,
}

#[derive(Clone, Debug, clap::Args)]
#[group(required = true)]
pub struct Image {
    /// Container image to use as the source.
    ///
    /// Supports various transport methods:
    /// - docker: Docker registry (e.g., docker://docker.io/debian:latest)
    /// - containers-storage: Local container storage (e.g., containers-storage:localhost/myimage:latest)
    /// - dir: Local directory (e.g., dir:/path/to/image)
    /// - oci: OCI image layout (e.g., oci:/path/to/layout)
    /// - docker-archive: Docker archive (e.g., docker-archive:/path/to/archive.tar)
    ///
    /// Examples:
    /// - docker://docker.io/ubuntu:20.04
    /// - containers-storage:localhost/custom-image:latest
    #[arg(long, short = 'c', value_name = "IMAGE", verbatim_doc_comment)]
    pub container: Option<String>,

    /// Directory containing the root filesystem to use.
    ///
    /// This should be a fully prepared root filesystem, typically extracted from a container or
    /// created manually.
    #[arg(long, value_name = "DIR", value_hint = ValueHint::FilePath)]
    pub rootfs_dir: Option<PathBuf>,

    /// Path to a Containerfile (Dockerfile) to build the container image.
    ///
    /// The file will be used to build a new image which will then be used as the source.
    #[arg(long, short = 'f', value_name = "FILE", value_hint = ValueHint::FilePath)]
    pub containerfile: Option<PathBuf>,
}

impl BuildArgs {
    /// Run build subcommand.
    pub async fn run(&self, _format: OutputFormat) -> Result<(), Box<dyn std::error::Error>> {
        build(self).await
    }
}

<<<<<<< HEAD
pub async fn build(matches: &clap::ArgMatches) -> Result<()> {
    let options = BuildOptions::try_from(matches).map_err(|e| anyhow::anyhow!(e))?;
    let builder = PodmanSyslinuxBuilder {};
    builder.build(&options)
=======
async fn build(build_args: &BuildArgs) -> Result<(), Box<dyn std::error::Error>> {
    let options = BuildOptions::from(build_args);
    let builder = SkopeoSyslinuxBuilder {};
    builder.build(&options)?;
    Ok(())
>>>>>>> 17215bc8
}<|MERGE_RESOLUTION|>--- conflicted
+++ resolved
@@ -206,16 +206,9 @@
     }
 }
 
-<<<<<<< HEAD
-pub async fn build(matches: &clap::ArgMatches) -> Result<()> {
-    let options = BuildOptions::try_from(matches).map_err(|e| anyhow::anyhow!(e))?;
-    let builder = PodmanSyslinuxBuilder {};
-    builder.build(&options)
-=======
 async fn build(build_args: &BuildArgs) -> Result<(), Box<dyn std::error::Error>> {
     let options = BuildOptions::from(build_args);
-    let builder = SkopeoSyslinuxBuilder {};
+    let builder = PodmanSyslinuxBuilder {};
     builder.build(&options)?;
     Ok(())
->>>>>>> 17215bc8
 }
--- conflicted
+++ resolved
@@ -65,8 +65,4 @@
 minilsof = "0.1"
 
 [patch.crates-io]
-<<<<<<< HEAD
-gevulot-rs = { git = "https://github.com/gevulotnetwork/gevulot-rs.git", branch = "main" }
-=======
-gevulot-rs = { git = "https://github.com/gevulotnetwork/gevulot-rs.git", branch = "dev" }
->>>>>>> 6e6c6b03
+gevulot-rs = { git = "https://github.com/gevulotnetwork/gevulot-rs.git", branch = "main" }